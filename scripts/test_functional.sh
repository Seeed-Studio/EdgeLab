--- conflicted
+++ resolved
@@ -45,13 +45,8 @@
     CONFIG_FILE="$2"
     DATASETS_URL="$3"
 
-<<<<<<< HEAD
     CONFIG_FILE_NAME="$(basename -- ${CONFIG_FILE})"
     DATASETS_PATH="datasets/$(basename -- ${DATASETS_URL})"
-=======
-    CONFIG_FILE_NAME="$(basename -- \"${CONFIG_FILE} \")"
-    DATASETS_PATH="datasets/$(basename -- \"${DATASETS_URL} \")"
->>>>>>> a164acf7
     DATASETS_DIR="${DATASETS_PATH%.*}"
     LAST_CHECKPOINT="work_dirs/${CONFIG_FILE_NAME%.*}/last_checkpoint"
 
@@ -72,7 +67,6 @@
                 --no-validate \
                 --cfg-options \
                     data_root="${DATASETS_DIR}" \
-<<<<<<< HEAD
                     max_epochs=10
             return $?
             ;;
@@ -80,16 +74,7 @@
             tree work_dirs
             python3 tools/export.py \
                 "${CONFIG_FILE}" \
-                "$(cat ${LAST_CHECKPOINT})" \
-=======
-                    epochs=1
-            return $?
-            ;;
-        "export")
-            python3 tools/export.py \
-                "${CONFIG_FILE}" \
                 "$(cat \"${LAST_CHECKPOINT} \")" \
->>>>>>> a164acf7
                 tflite onnx \
                 --calibration_epochs 1 \
                 --cfg-options \
@@ -97,26 +82,16 @@
             return $?
             ;;
         "inference")
-<<<<<<< HEAD
             tree work_dirs
             python3 tools/inference.py \
                 "${CONFIG_FILE}" \
                 "$(cat ${LAST_CHECKPOINT} | sed -e 's/.pth/_int8.tflite/g')" \
-=======
-            python3 tools/inference.py \
-                "${CONFIG_FILE}" \
-                "$(cat \"${LAST_CHECKPOINT} \" | sed -e 's/.pth/_int8.tflite/g')" \
->>>>>>> a164acf7
                 --cfg-options \
                     data_root="${DATASETS_DIR}" \
             && \
             python3 tools/inference.py \
                 "${CONFIG_FILE}" \
-<<<<<<< HEAD
                 "$(cat ${LAST_CHECKPOINT} | sed -e 's/.pth/_float32.onnx/g')" \
-=======
-                "$(cat \"${LAST_CHECKPOINT} \" | sed -e 's/.pth/_float32.onnx/g')" \
->>>>>>> a164acf7
                 --cfg-options \
                     data_root="${DATASETS_DIR}"
             return $?
