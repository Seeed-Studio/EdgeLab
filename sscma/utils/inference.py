--- conflicted
+++ resolved
@@ -157,17 +157,6 @@
             result = extra.extract(output_name)[1]
             return [np.expand_dims(np.array(result), axis=0)]
         else:  # tf
-<<<<<<< HEAD
-            input_, outputs = self.inter.get_input_details()[0], (
-                self.inter.get_output_details()[0] for i in range(result_num)
-            )
-            int8 = input_['dtype'] == np.int8 or input_['dtype'] == np.uint8
-            data = data.transpose(0, 2, 3, 1) if len(data.shape) == 4 else data
-            if int8:
-                scale, zero_point = input_['quantization']
-                data = (data / scale + zero_point).astype(np.int8)
-
-=======
             input_, outputs = self.inter.get_input_details()[0], [
                 self.inter.get_output_details()[i] for i in range(result_num)
             ]
@@ -177,7 +166,7 @@
             if input_int8:
                 scale, zero_point = input_['quantization']
                 data = (data / scale + zero_point).astype(np.int8)
->>>>>>> f67a9a86
+                
             self.inter.set_tensor(input_['index'], data)
             self.inter.invoke()
             for output in outputs:
@@ -355,16 +344,7 @@
                     data = self.data_preprocess(data, False)
                 inputs = data['inputs'][0]
                 if self.cfg.input_type == 'image':
-<<<<<<< HEAD
                     img_path = data['data_samples'][0].get('img_path', None)
-=======
-                    data_samples = data['data_samples']
-                    img_path = (
-                        data_samples.get('img_path', None)
-                        if isinstance(data_samples, dict)
-                        else data_samples[0].get('img_path', None)
-                    )
->>>>>>> f67a9a86
                     img = data['inputs'][0].permute(1, 2, 0).cpu().numpy()
             else:
                 img = data
