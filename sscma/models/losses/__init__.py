# copyright Copyright (c) Seeed Technology Co.,Ltd.
from .bce_withlogits_loss import BCEWithLogitsLoss
from .classfication_loss import LabelSmoothCrossEntropyLoss
from .domain_focal_loss import DomainFocalLoss, DomainLoss, TargetLoss
<<<<<<< HEAD
from .IoUloss import IoULoss
=======
>>>>>>> cb70d2a7
from .nll_loss import NLLLoss
from .pfld_loss import PFLDLoss

__all__ = [
    'LabelSmoothCrossEntropyLoss',
    'PFLDLoss',
    'NLLLoss',
    'BCEWithLogitsLoss',
    'DomainFocalLoss',
    'TargetLoss',
    'DomainLoss',
    'IoULoss',
]<|MERGE_RESOLUTION|>--- conflicted
+++ resolved
@@ -1,11 +1,9 @@
+# copyright Copyright (c) Seeed Technology Co.,Ltd.
 # copyright Copyright (c) Seeed Technology Co.,Ltd.
 from .bce_withlogits_loss import BCEWithLogitsLoss
 from .classfication_loss import LabelSmoothCrossEntropyLoss
 from .domain_focal_loss import DomainFocalLoss, DomainLoss, TargetLoss
-<<<<<<< HEAD
 from .IoUloss import IoULoss
-=======
->>>>>>> cb70d2a7
 from .nll_loss import NLLLoss
 from .pfld_loss import PFLDLoss
 
