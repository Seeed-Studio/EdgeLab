from typing import Any, Optional, Sequence

import numpy as np
import torch
from mmengine.evaluator import BaseMetric
from mmengine.registry import METRICS


def pose_acc(pred, target, hw, th=10):
    h = hw[0] if isinstance(hw[0], int) else int(hw[0][0])
    w = hw[1] if isinstance(hw[1], int) else int(hw[1][0])
    pred[:, 0::2] = pred[:, 0::2] * w  # TypeError: unsupported operand type(s) for *: 'generator' and 'int'
    pred[:, 1::2] = pred[:, 1::2] * h
    pred[pred < 0] = 0

    target[:, 0::2] = target[:, 0::2] * w
    target[:, 1::2] = target[:, 1::2] * h

    th = th
    acc = []
    for p, t in zip(pred, target):
        distans = ((t[0] - p[0]) ** 2 + (t[1] - p[1]) ** 2) ** 0.5
        if distans > th:
            acc.append(0)
        elif distans > 1:
            acc.append((th - distans) / (th - 1))
        else:
            acc.append(1)
    return sum(acc) / len(acc)


@METRICS.register_module()
class PointMetric(BaseMetric):
    def __init__(self, collect_device: str = 'cpu', prefix: Optional[str] = 'keypoint') -> None:
        super().__init__(collect_device, prefix)

    def process(self, data_batch: Any, data_samples: Sequence[dict]) -> None:
        target = data_batch['data_samples']['keypoints']
        size = data_batch['data_samples']['hw']  # .cpu().numpy()
<<<<<<< HEAD
        result = np.array(
            [i.cpu().numpy() if isinstance(i, torch.Tensor) else i for i in data_samples[0]['results']]
        )  # train and inference have different data type
        if len(result.shape) == 0:
            result = result[None]
        result = (
            result if len(result.shape) == 2 else result[None, :]
        )  # onnx shape(2,), tflite shape(1,2) #result is None will raise an error
=======
        result = np.array([i if isinstance(i, np.ndarray) else i.cpu().numpy()  for i in data_samples[0]['results'] ])

        result = result if len(result.shape) == 2 else result[None, :]  # onnx shape(2,), tflite shape(1,2)
>>>>>>> 289360c9
        acc = pose_acc(result.copy(), target, size)
        self.results.append({'Acc': acc, 'pred': result, 'image_file': data_batch['data_samples']['image_file']})

    def compute_metrics(self, results: list) -> dict:
        return {'Acc': sum([i['Acc'] for i in results]) / len(results)}<|MERGE_RESOLUTION|>--- conflicted
+++ resolved
@@ -1,7 +1,6 @@
 from typing import Any, Optional, Sequence
 
 import numpy as np
-import torch
 from mmengine.evaluator import BaseMetric
 from mmengine.registry import METRICS
 
@@ -37,20 +36,9 @@
     def process(self, data_batch: Any, data_samples: Sequence[dict]) -> None:
         target = data_batch['data_samples']['keypoints']
         size = data_batch['data_samples']['hw']  # .cpu().numpy()
-<<<<<<< HEAD
-        result = np.array(
-            [i.cpu().numpy() if isinstance(i, torch.Tensor) else i for i in data_samples[0]['results']]
-        )  # train and inference have different data type
-        if len(result.shape) == 0:
-            result = result[None]
-        result = (
-            result if len(result.shape) == 2 else result[None, :]
-        )  # onnx shape(2,), tflite shape(1,2) #result is None will raise an error
-=======
-        result = np.array([i if isinstance(i, np.ndarray) else i.cpu().numpy()  for i in data_samples[0]['results'] ])
+        result = np.array([i if isinstance(i, np.ndarray) else i.cpu().numpy() for i in data_samples[0]['results']])
 
         result = result if len(result.shape) == 2 else result[None, :]  # onnx shape(2,), tflite shape(1,2)
->>>>>>> 289360c9
         acc = pose_acc(result.copy(), target, size)
         self.results.append({'Acc': acc, 'pred': result, 'image_file': data_batch['data_samples']['image_file']})
 
