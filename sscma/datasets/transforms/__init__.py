--- conflicted
+++ resolved
@@ -1,11 +1,13 @@
-<<<<<<< HEAD
-from .formatting import PackSensorInputs
-from .loading import LoadSensorFromFile, YOLOLoadAnnotations
-=======
 # Copyright (c) Seeed Technology Co.,Ltd. All rights reserved.
 from .auto_augment import RandomRotate
 from .formatting import PackClsInputs, PackSensorInputs
-from .loading import LoadSensorFromFile
+from .loading import LoadSensorFromFile, YOLOLoadAnnotations
+from .utils import BatchShapePolicy, yolov5_collate
+from .wrappers import MutiBranchPipe
+from .mosaic import Mosaic
+from .color import YOLOv5HSVRandomAug
+from .affine import YOLOv5RandomAffine
+from .resize import YOLOv5KeepRatioResize, LetterResize
 from .processing import (
     AlbumentationsCls,
     ColorJitterCls,
@@ -16,35 +18,8 @@
     RandomResizedCropCls,
     ResizeEdge,
 )
-from .transforms import (
-    LetterResize,
-    LoadAnnotations,
-    Mosaic,
-    YOLOv5HSVRandomAug,
-    YOLOv5KeepRatioResize,
-    YOLOv5RandomAffine,
-)
-from .utils import BatchShapePolicy, yolov5_collate
->>>>>>> f67a9a86
-from .wrappers import MutiBranchPipe
-from .mosaic import Mosaic
-from .color import YOLOv5HSVRandomAug
-from .affine import YOLOv5RandomAffine
-from .resize import YOLOv5KeepRatioResize, LetterResize
 
-<<<<<<< HEAD
 
-__all__ = [
-    'PackSensorInputs',
-    'LoadSensorFromFile',
-    'MutiBranchPipe',
-    'Mosaic',
-    'YOLOLoadAnnotations',
-    'YOLOv5HSVRandomAug',
-    'YOLOv5RandomAffine',
-    'YOLOv5KeepRatioResize',
-    'LetterResize',
-=======
 __all__ = [
     'PackSensorInputs',
     'PackClsInputs',
@@ -67,5 +42,4 @@
     'RandomErasingCls',
     'RandomResizedCropCls',
     'ResizeEdge',
->>>>>>> f67a9a86
 ]