import re
import os
from tqdm.std import tqdm
import platform
from typing import AnyStr, List, Optional


def download_file(url, path) -> bool:
    try:
        import requests
    except ImportError:
        ImportError(
            'An error occurred importing the "requests" module, please execute "pip install requests" and try again.'
        )
    try:
        response = requests.get(url, stream=True, timeout=10)
        if os.path.exists(path) and int(response.headers.get("content-length")) == os.path.getsize(path):
            print("File A already exists, skip download!!!")
            return
        # write the zip file to the desired path
        with open(path, "wb") as f:
            total_length = int(response.headers.get("content-length"))
            for chunk in tqdm(
                response.iter_content(chunk_size=1024),
                desc=f"Downloading file to {path}",
                total=int(total_length / 1024) + 1,
            ):
                if chunk:
                    f.write(chunk)
                    f.flush()
        return True
<<<<<<< HEAD
=======
    except TimeoutError:
        print('Warning: Connection timed out, this may cause an error to occur!')
        return False
>>>>>>> eaacb026
    except Exception as e:
        print('Warning: Connection timed out, this may cause an error to occur!')
        return False


def _download(url: str, api_key: Optional[str] = None) -> str:
    """
    roboflow dataset downloader.The api_key can be set through the environment variable API_KEY.
    For how to get the value of api_key you can see the following link:
        https://docs.roboflow.com/api-reference/authentication#retrieve-an-api-key

    Param:
        url(str): Links to the corresponding roboflow datasets (including
            web links and packaged data links)
        api_key(str): API key for roboflow, TODO

    Return:
        extrapath(str): The path of the unzipped file after downloading the
            dataset.

    """
    import zipfile

    if not is_link(url):
        raise ValueError(f'Checked "{url}" is not a link, please check the download link and try again.')

    if api_key is None:
        api_key = os.getenv("API_KEY", None)

    # check_roboflow_link() TODO

    if api_key is None:
        # download link
        pwd = os.getcwd()
        if not os.path.exists(os.path.join(pwd, 'datasets')):
            os.mkdir(os.path.join(pwd, 'datasets'))

        extrapath = os.path.join(pwd, 'datasets', url.split('=')[-1]) + os.path.sep
        zippath = os.path.join(pwd, 'datasets', url.split('=')[-1]) + '.zip'

        flag = download_file(url, zippath)
        if os.path.exists(extrapath):
            print("The compressed file has been extracted, skip the decompression!!!")
            return extrapath
        elif not flag:
            raise ConnectionError("'Connection timed out, please check network connection and retry!'")
        os.makedirs(extrapath, exist_ok=True)
        with zipfile.ZipFile(zippath, "r") as zip_ref:
            for member in tqdm(
                zip_ref.infolist(),
                desc="Extracting Dataset",
            ):
                try:
                    zip_ref.extract(member, extrapath)
                except zipfile.error:
                    raise RuntimeError("Error unzipping download")
        return extrapath
    else:
        raise RuntimeError("An error occurred while executing the file download, please check if the link is correct.")


def is_link(url: str) -> bool:
    pattern = r'^(http|https|ftp)://[^\s/$.?#].[^\s]*$'
    match = re.match(pattern, url)
    return bool(match)


def check_compress(file):
    compress_tools = {
        'tar': 'tar -xf {} -C ..',
        'gz': 'gzip -d {} ..',
        'tgz': 'tar -zxf {} -C ..',
        'zip': 'unzip -n {} -d ..',
        'rar': 'unrar e -o- -y {} ..',
    }
    if 'tar.gz' in file:
        return ['tar -zxf {} -C ..']
    fls = file.split('.')
    res = []
    for f in fls[::-1]:
        if f in compress_tools.keys():
            res.append(compress_tools[f])
    return res


def defile(files, store_dir):
    res = []
    for f in files:
        cmd = check_compress(f)
        res.append(cmd)


def download(links: List or AnyStr, store_path: AnyStr, unzip_dir=None):
    if isinstance(links, str):
        links = [links]
    os.chdir(store_path)
    if not os.path.exists('download'):
        os.mkdir('download')
    os.chdir('download')

    for link in links:
        file_name = link.split('/')[-1]
        unzip = check_compress(file_name)
        unzip = [de.format(file_name) for de in unzip]
        if os.path.exists(file_name):
            print(f'file {file_name} already exists in {store_path}/download')
            if not os.path.exists('.' + file_name):
                for de in unzip:
                    os.system(de)
                os.system(f'touch .{file_name}')
            continue

        # Dlownd compress dataset
        cmd = f'curl -L {link} -o {file_name} --retry 3 -C -'
        os.system(cmd)
        for de in unzip:
            os.system(de)
        os.system(f'touch .{file_name}')


def check_file(path, store_dir=None, data_name=None):
    download_dir = None
    if isinstance(path, (list, tuple)):
        if 'https://' in path[0] or 'http://' in path[0]:
            download_dir = (
                f"{os.environ['HOME']}/datasets"
                if platform.system() == 'Linux' and not store_dir
                else 'D:\datasets'
                if not store_dir
                else store_dir
            )
            download_dir = os.path.join(download_dir, data_name) if data_name else download_dir
            if not os.path.exists(download_dir):
                os.makedirs(download_dir, exist_ok=True)  # makedir the datasets

            download(path, download_dir, data_name)
    elif isinstance(path, str):
        if path.startswith('~'):
            path = path.replace('~', os.environ['HOME'])
        download_dir = path
        if 'https://' in path or 'http://' in path:
            download_dir = (
                f"{os.environ['HOME']}/datasets"
                if platform.system() == 'Linux' and not store_dir
                else 'D:\datasets'
                if not store_dir
                else store_dir
            )
            download_dir = os.path.join(download_dir, data_name) if data_name else download_dir
            if not os.path.exists(download_dir):
                os.makedirs(download_dir, exist_ok=True)  # makedir the datasets

            download(path, download_dir, data_name)

    else:
        raise TypeError(
            'The download link must be a list or a string, but got {} type'.format(
                getattr(type(path), '__name__', repr(type(path)))
            )
        )

    return download_dir<|MERGE_RESOLUTION|>--- conflicted
+++ resolved
@@ -29,12 +29,7 @@
                     f.write(chunk)
                     f.flush()
         return True
-<<<<<<< HEAD
-=======
-    except TimeoutError:
-        print('Warning: Connection timed out, this may cause an error to occur!')
-        return False
->>>>>>> eaacb026
+      
     except Exception as e:
         print('Warning: Connection timed out, this may cause an error to occur!')
         return False
