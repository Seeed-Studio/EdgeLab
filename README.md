# SenseCraft Model Assistant by Seeed Studio

<div align="center">
  <img width="20%" src="docs/public/images/SSCMA-Hero.png">
  <h3> <a href="https://sensecraftma.seeed.cc"> Documentation </a> | <a href="https://github.com/Seeed-Studio/sscma-model-zoo"> Model Zoo </a>  </h3>
</div>

English | [简体中文](README_zh-CN.md)

## Introduction

<<<<<<< HEAD
SSCMA is an open-source project focused on embedded AI. We have optimized excellent algorithms from [OpenMMLab](https://github.com/open-mmlab) for real-world scenarios and made implementation more user-friendly, achieving faster and more accurate inference on embedded devices.
=======
Seeed SenseCraft Model Assistant (or simply SSCMA) is an open-source project focused on embedded AI. We have optimized excellent algorithms from [OpenMMLab](https://github.com/open-mmlab) for real-world scenarios and made implementation more user-friendly, achieving faster and more accurate inference on embedded devices.
>>>>>>> 403dca52

## What's included?

Currently we support the following directions of algorithms:

### 🔍 Anomaly Detection
In the real world, anomalous data is often difficult to identify, and even if it can be identified, it requires a very high cost. The anomaly detection algorithm collects normal data in a low-cost way, and anything outside normal data is considered anomalous.

### 👁️ Computer Vision
Here we provide a number of computer vision algorithms such as object detection, image classification, image segmentation and pose estimation. However, these algorithms cannot run on low-cost hardware. SSCMA optimizes these computer vision algorithms to achieve good running speed and accuracy in low-end devices.


### ⏱️ Scenario Specific
SSCMA provides customized scenarios for specific production environments, such as identification of analog instruments, traditional digital meters, and audio classification. We will continue to add more algorithms for specified scenarios in the future.

## Features

### 🤝 User-friendly
SSCMA provides a user-friendly platform that allows users to easily perform training on collected data, and to better understand the performance of algorithms through visualizations generated during the training process.


### 🔋 Models with low computing power and high performance
SSCMA focuses on end-side AI algorithm research, and the algorithm models can be deployed on microprocessors, similar to [ESP32](https://www.espressif.com.cn/en/products/socs/esp32), some [Arduino](https://arduino.cc) development boards, and even in embedded SBCs such as [Raspberry Pi](https://www.raspberrypi.org).

### 🗂️ Supports multiple formats for model export
[TensorFlow Lite](https://www.tensorflow.org/lite) is mainly used in microcontrollers, while [ONNX](https://onnx.ai) is mainly used in devices with Embedded Linux. There are some special formats such as [TensorRT](https://developer.nvidia.com/tensorrt), [OpenVINO](https://docs.openvino.ai) which are already well supported by OpenMMLab. SSCMA has added TFLite model export for microcontrollers, which can be directly converted to [TensorRT](https://developer.nvidia.com/tensorrt), [UF2](https://github.com/microsoft/uf2) format and drag-and-drop into the device for deployment.


## Application Examples

### Object Detection
<div align=center><img width=800 src="./docs/public/static/esp32/images/person_detection.png"/></div>

### Pointer Meter Recognition
<div align=center><img width=800 src="./docs/public/static/grove/images/pfld_meter.gif"/></div>

### Digital Meter Recognition
<div align=center><img width=800 src="./docs/public/static/grove/images/digital_meter.gif"/></div>

More application examples can be found in [Model Zoo](https://github.com/Seeed-Studio/sscma-model-zoo)。



## Acknowledgement

SSCMA referenced the following projects:

- [OpenMMLab](https://openmmlab.com/)
- [ONNX](https://github.com/onnx/onnx)
- [NCNN](https://github.com/Tencent/ncnn)
- [TinyNN](https://github.com/alibaba/TinyNeuralNetwork)

## License

This project is released under the [MIT license](LICENSES).<|MERGE_RESOLUTION|>--- conflicted
+++ resolved
@@ -9,11 +9,9 @@
 
 ## Introduction
 
-<<<<<<< HEAD
-SSCMA is an open-source project focused on embedded AI. We have optimized excellent algorithms from [OpenMMLab](https://github.com/open-mmlab) for real-world scenarios and made implementation more user-friendly, achieving faster and more accurate inference on embedded devices.
-=======
+
 Seeed SenseCraft Model Assistant (or simply SSCMA) is an open-source project focused on embedded AI. We have optimized excellent algorithms from [OpenMMLab](https://github.com/open-mmlab) for real-world scenarios and made implementation more user-friendly, achieving faster and more accurate inference on embedded devices.
->>>>>>> 403dca52
+
 
 ## What's included?
 
