import argparse
import os
import sys
import os.path as osp
import time
import torch
import matplotlib.pyplot as plt
from tqdm import tqdm

sys.path.insert(0, osp.dirname(osp.dirname(osp.abspath(__file__))))

from tinynn.graph.quantization.quantizer import QATQuantizer
from tinynn.util.train_util import AverageMeter
from tinynn.graph.tracer import model_tracer
from tinynn.graph.quantization.algorithm.cross_layer_equalization import (
    cross_layer_equalize,
)
from tinynn.graph.quantization.fake_quantize import set_ptq_fake_quantize
from tinynn.converter import TFLiteConverter
from mmengine.config import Config, DictAction
from mmengine.runner import Runner
from mmengine.device import get_device

from mmengine import MODELS


def parse_args():
    parser = argparse.ArgumentParser(description="quantizer a model")
    parser.add_argument("config", help="quantization config file path")
    parser.add_argument("model", help="checkpoint file")
    parser.add_argument(
        "--work-dir",
        help="the directory to save the file containing evaluation metrics",
    )
    parser.add_argument(
        "--test", action="store_true", help="Whether to evaluate inference results"
    )
    parser.add_argument(
        "--out",
        type=str,
        help="dump predictions to a pickle file for offline evaluation",
    )
    parser.add_argument(
        "--cfg-options",
        nargs="+",
        default=dict(epochs=5),
        action=DictAction,
        help="override some settings in the used config, the key-value pair "
        "in xxx=yyy format will be merged into config file. If the value to "
        'be overwritten is a list, it should be like key="[a,b]" or key=a,b '
        'It also allows nested list/tuple values, e.g. key="[(a,b),(c,d)]" '
        "Note that the quotation marks are necessary and that no white space "
        "is allowed.",
    )
    parser.add_argument(
        "--launcher",
        choices=["none", "pytorch", "slurm", "mpi"],
        default="none",
        help="job launcher",
    )
    parser.add_argument("--local_rank", "--local-rank", type=int, default=0)
    args = parser.parse_args()
    if "LOCAL_RANK" not in os.environ:
        os.environ["LOCAL_RANK"] = str(args.local_rank)
    return args


def calibrate(model, runner, max_iteration=None, device="cpu"):
    """Calibrates the fake-quantized model

    Args:
        model: The model to be validated
    """

    model.eval()
    model = model.to(device)
    runner.model.data_preprocessor.to(device)

    avg_batch_time = AverageMeter()

    with torch.no_grad():
        end = time.time()
        for idx, data_batch in enumerate(
            tqdm(runner.train_dataloader, desc="calibrate model")
        ):
            if max_iteration is not None and idx >= max_iteration:
                break
            datas = runner.model.data_preprocessor(data_batch, False)

            for data in datas["inputs"].split(1, 0):
                out = model(data)

            # measure elapsed time
            avg_batch_time.update(time.time() - end)
            end = time.time()

            if idx % 10 == 0:
                print(
                    f"Calibrate: [{idx}/{len(runner.train_dataloader)}]\tTime {avg_batch_time.avg:.5f}\t"
                )


def plot_output_channel(X):
    X = X.detach().cpu()
    C = X.shape[1]
    # Create a figure and a set of subplots
    fig, (ax1, ax2) = plt.subplots(1, 2, figsize=(10, 5))  # 1 row, 2 columns
    ranges = torch.zeros((X.size(1), 2))  # Two columns for min and max
    for i in range(X.size(1)):  # Iterate over channels
        channel_data = X[:, i, :, :].flatten()  # Flatten the spatial dimensions
        ranges[i, 0] = torch.min(channel_data)  # Min value for this channel
        ranges[i, 1] = torch.max(channel_data)  # Max value for this channel

    # Convert the ranges to a format suitable for box plot
    ranges = ranges.numpy()

    # Create the box plot
    ax1.boxplot(ranges.transpose(), positions=range(1, C + 1), showfliers=False)

    ax1.set_title("Range of values for each output channel")

    ax2.hist(X.flatten().detach().numpy(), bins=100)
    # Plot data on the second subplot
    ax2.set_title("Distribution")
    # show the plot
    # plt.show()


def main():
    args = parse_args()

    # load config
    cfg = Config.fromfile(args.config, modified_constant=args.cfg_options)
    cfg.launcher = args.launcher

    # multiprocessing.set_start_method("spawn")
    # # onnxruntime does not support fork method in multiprocessing
    # cfg.env_cfg.mp_cfg.mp_start_method = "spawn"

    if args.cfg_options is not None:
        cfg.merge_from_dict(args.cfg_options)

    # work_dir is determined in this priority: CLI > segment in file > filename
    if args.work_dir is not None:
        # update configs according to CLI args if args.work_dir is not None
        cfg.work_dir = args.work_dir
    elif cfg.get("work_dir", None) is None:
        # use config filename as default work_dir if cfg.work_dir is None
        cfg.work_dir = osp.join(
            "./work_dirs", osp.splitext(osp.basename(args.config))[0]
        )
    # load hook config
    cfg.custom_hooks = [
        dict(
            type="QuantizerSwitchHook",
<<<<<<< HEAD
            freeze_quantizer_epoch= cfg.epochs if hasattr(cfg, "epochs") else 5 // 3,
            freeze_bn_epoch=cfg.epochs if hasattr(cfg, "epochs") else 5 // 3 * 2,
        ),
    ]
=======
            freeze_quantizer_epoch=cfg.epochs if hasattr(cfg, "epochs") else 5 // 3,
            freeze_bn_epoch=cfg.epochs if hasattr(cfg, "epochs") else 5 // 3 * 2,
        ),
    ]

    # remove amp
    if (
        hasattr(cfg.optim_wrapper, "type")
        and cfg.optim_wrapper.type.__name__ == "AmpOptimWrapper"
    ):
        cfg.optim_wrapper.type = "OptimWrapper"
>>>>>>> 19cd8688

    cfg.load_from = args.model

    imgsz = cfg.get("imgsz")

    runner = Runner.from_cfg(cfg)
    runner.load_or_resume()
    # test for original pytorch fp32 model
    if args.test:
        runner.test()

    model = runner.model

    model = cross_layer_equalize(
        model, torch.randn(1, 3, imgsz[0], imgsz[1]), get_device()
    )

    # init quant model
    with model_tracer():
        model.to("cpu")
        dummy_input = torch.randn(1, 3, imgsz[0], imgsz[1])
        # model_copy = cross_layer_equalize(model_copy, dummy_input, get_device())
        quantizer = QATQuantizer(
            model,
            dummy_input,
            work_dir="out",
            config={
                "asymmetric": True,
                "force_overwrite": True,
                "per_tensor": False,
                "disable_requantization_for_cat": True,
                "override_qconfig_func": set_ptq_fake_quantize,
            },
        )
        ptq_model = quantizer.quantize()

        quantizer.optimize_conv_bn_fusion(ptq_model)

    q_model = MODELS.build(cfg.quantizer_config)
    q_model.set_model(ptq_model)

    q_model.to(get_device())
    runner.model = q_model

    # test initial quantized model
    if args.test:
        runner.test()

    # qat train
    runner.train()

    # export to tflite
    with torch.no_grad():
        
        # The step below converts the model to an actual quantized model, which uses the quantized kernels.
        ptq_model.cpu()
        ptq_model.eval()
        ptq_model = quantizer.convert(ptq_model, backend="qnnpack")

        tf_converter = TFLiteConverter(
            ptq_model,
<<<<<<< HEAD
            torch.randn(1, 3, imgsz[0], imgsz[1]),
=======
            torch.randn(3, 3, imgsz[0], imgsz[1]),
>>>>>>> 19cd8688
            tflite_path="out/qat_model_test.tflite",
            fuse_quant_dequant=True,
            quantize_target_type="int8",
        )
        tf_converter.convert()


if __name__ == "__main__":
    main()<|MERGE_RESOLUTION|>--- conflicted
+++ resolved
@@ -153,12 +153,6 @@
     cfg.custom_hooks = [
         dict(
             type="QuantizerSwitchHook",
-<<<<<<< HEAD
-            freeze_quantizer_epoch= cfg.epochs if hasattr(cfg, "epochs") else 5 // 3,
-            freeze_bn_epoch=cfg.epochs if hasattr(cfg, "epochs") else 5 // 3 * 2,
-        ),
-    ]
-=======
             freeze_quantizer_epoch=cfg.epochs if hasattr(cfg, "epochs") else 5 // 3,
             freeze_bn_epoch=cfg.epochs if hasattr(cfg, "epochs") else 5 // 3 * 2,
         ),
@@ -170,7 +164,6 @@
         and cfg.optim_wrapper.type.__name__ == "AmpOptimWrapper"
     ):
         cfg.optim_wrapper.type = "OptimWrapper"
->>>>>>> 19cd8688
 
     cfg.load_from = args.model
 
@@ -232,11 +225,7 @@
 
         tf_converter = TFLiteConverter(
             ptq_model,
-<<<<<<< HEAD
             torch.randn(1, 3, imgsz[0], imgsz[1]),
-=======
-            torch.randn(3, 3, imgsz[0], imgsz[1]),
->>>>>>> 19cd8688
             tflite_path="out/qat_model_test.tflite",
             fuse_quant_dequant=True,
             quantize_target_type="int8",
