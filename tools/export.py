--- conflicted
+++ resolved
@@ -449,11 +449,8 @@
     if args.vela is not None:
         for key, value in args.vela.items():
             vela_args.append('--' + key)
-<<<<<<< HEAD
             vela_args.append(str(value))
-=======
-            vela_args.append(value)
->>>>>>> 1b701fc6
+
     vela_main(vela_args)
 
 
