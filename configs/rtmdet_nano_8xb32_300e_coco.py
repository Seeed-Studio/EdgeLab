--- conflicted
+++ resolved
@@ -21,10 +21,7 @@
 from sscma.engine import PipelineSwitchHook
 from sscma.models import ExpMomentumEMA
 from sscma.quantizer import RtmdetQuantModel
-<<<<<<< HEAD
 
-=======
->>>>>>> c1643dbb
 
 d_factor = 0.33
 w_factor = 0.25
@@ -52,17 +49,7 @@
     )
 )
 
-<<<<<<< HEAD
-model.bbox_head.update(train_cfg=model.train_cfg)
-model.bbox_head.update(test_cfg=model.test_cfg)
-quantizer_config = dict(
-    type=RtmdetQuantModel,
-    bbox_head=model.bbox_head,
-    data_preprocessor=model.data_preprocessor,
-)
 
-
-=======
 model["bbox_head"].update(train_cfg=model["train_cfg"])
 model["bbox_head"].update(test_cfg=model["test_cfg"])
 quantizer_config = dict(
@@ -70,8 +57,6 @@
     bbox_head=model["bbox_head"],
     data_preprocessor=model["data_preprocessor"],  # data_preprocessor,
 )
-
->>>>>>> c1643dbb
 train_pipeline = [
     dict(
         type=LoadImageFromFile,
