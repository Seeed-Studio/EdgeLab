<<<<<<< HEAD
=======
# Copyright (c) Seeed Technology Co.,Ltd. All rights reserved.
>>>>>>> f67a9a86
_base_ = './base.py'

default_scope = 'sscma'
# ========================Suggested optional parameters========================
# MODEL
num_classes = 3
num_axes = 3
window_size = 62
stride = 20

# DATA
dataset_type = 'sscma.SensorDataset'
data_root = 'datasets/sensor-export'
train_ann = 'info.labels'
train_data = 'training'
val_ann = 'info.labels'
val_data = 'testing'
batch = 1
workers = 1
val_batch = batch
val_workers = workers

# TRAIN
lr = 0.0005
epochs = 10
weight_decay = 0.0005
momentum = (0.9, 0.99)
# ================================END=================================


model = dict(
    type='AccelerometerClassifier',
    backbone=dict(
        type='AxesNet',
        num_axes=num_axes,
        window_size=window_size,
        num_classes=num_classes,
    ),
    head=dict(
        type='sscma.AxesClsHead',
        loss=dict(type='sscma.CrossEntropyLoss', loss_weight=1.0),
        topk=(1, 5) if num_classes > 5 else 1,
    ),
)


shape = [1, num_axes * window_size]

train_pipeline = [
    # dict(type='sscma.LoadSensorFromFile'),
    dict(type='sscma.PackSensorInputs'),
]

test_pipeline = [
    # dict(type='sscma.LoadSensorFromFile'),
    dict(type='sscma.PackSensorInputs'),
]

train_dataloader = dict(
    batch_size=batch,
    num_workers=workers,
    dataset=dict(
        type=dataset_type,
        data_root=data_root,
        data_prefix=train_data,
        ann_file=train_ann,
        window_size=window_size,
        stride=stride,
        pipeline=train_pipeline,
    ),
    sampler=dict(type='DefaultSampler', shuffle=True),
)


val_dataloader = dict(
    batch_size=val_batch,
    num_workers=val_workers,
    dataset=dict(
        type=dataset_type,
        data_root=data_root,
        window_size=window_size,
        stride=stride,
        data_prefix=val_data,
        ann_file=val_ann,
        pipeline=test_pipeline,
    ),
    sampler=dict(type='DefaultSampler', shuffle=True),
)

val_evaluator = dict(type='sscma.Accuracy', topk=(1, 5) if num_classes > 5 else 1)


# If you want standard test, please manually configure the test dataset
test_dataloader = val_dataloader
test_evaluator = val_evaluator


optim_wrapper = dict(
    type='OptimWrapper',
    optimizer=dict(type='Adam', lr=lr, betas=momentum, weight_decay=weight_decay),
)


train_cfg = dict(by_epoch=True, max_epochs=epochs)

val_cfg = dict()
test_cfg = dict()

# set visualizer
vis_backends = [dict(type='LocalVisBackend')]
visualizer = dict(type='sscma.SensorClsVisualizer', vis_backends=vis_backends, name='visualizer')<|MERGE_RESOLUTION|>--- conflicted
+++ resolved
@@ -1,7 +1,5 @@
-<<<<<<< HEAD
-=======
 # Copyright (c) Seeed Technology Co.,Ltd. All rights reserved.
->>>>>>> f67a9a86
+
 _base_ = './base.py'
 
 default_scope = 'sscma'
